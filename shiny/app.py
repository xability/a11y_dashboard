--- conflicted
+++ resolved
@@ -37,7 +37,6 @@
         # Fifth tab: Practice tab with file upload, data types, and custom plot creation
         ui.nav_panel(
             "Practice",
-<<<<<<< HEAD
             ui.row(
                 # Left column for file upload, table, and conditional dropdowns (50% width)
                 ui.column(6,
@@ -51,13 +50,6 @@
                     ui.output_ui("create_custom_plot")
                 )
             )
-=======
-            ui.input_file("file_upload", "Upload CSV File", accept=".csv"),
-            ui.output_table("data_types"),
-            ui.output_ui("plot_options"),
-            ui.output_ui("variable_input"),
-            ui.output_ui("create_custom_plot")
->>>>>>> 2aad35b7
         ),
 
         # First tab: Histogram with dropdowns and plot
@@ -139,7 +131,6 @@
                 selected="Default"
             ),
             ui.output_ui("create_barplot"),
-<<<<<<< HEAD
         ),
         # New tab: Line Plot
         ui.nav_panel(
@@ -182,13 +173,6 @@
 )
 
 # Define the server logic
-=======
-        )
-    )
-)
-
-# Define the server logic for generating histograms, box plots, scatter plots, bar plots, and handling the Practice tab
->>>>>>> 2aad35b7
 def server(input, output, session):
     uploaded_data = reactive.Value(None)
 
@@ -203,7 +187,6 @@
             fig.patch.set_facecolor('white')
             ax.set_facecolor('white')
 
-<<<<<<< HEAD
     @output
     @render.ui
     def plot_options():
@@ -225,8 +208,6 @@
             )
         return ui.div()  # Return an empty div if no file is uploaded
 
-=======
->>>>>>> 2aad35b7
     # Tutorial - Histogram Plot
     @output
     @render_maidr
@@ -340,7 +321,6 @@
         
         return ax
 
-<<<<<<< HEAD
     # Tutorial - Line Plot
     @output
     @render_maidr
@@ -387,8 +367,6 @@
         
         return ax
 
-=======
->>>>>>> 2aad35b7
     # Practice Tab Logic
     @reactive.Effect
     @reactive.event(input.file_upload)
@@ -400,13 +378,8 @@
             numeric_vars = df.select_dtypes(include=np.number).columns.tolist()
             categorical_vars = df.select_dtypes(include='object').columns.tolist()
             
-<<<<<<< HEAD
             # Update dropdown choices for plots in Practice tab
             ui.update_select("plot_type", choices=["", "Histogram", "Box Plot", "Scatter Plot", "Bar Plot", "Line Plot", "Heatmap"])
-=======
-            # Update dropdown choices for box plot in Practice tab
-            ui.update_select("plot_type", choices=["", "Histogram", "Box Plot", "Scatter Plot", "Bar Plot"])
->>>>>>> 2aad35b7
             ui.update_select("var_boxplot_x", choices=[""] + numeric_vars)
             ui.update_select("var_boxplot_y", choices=[""] + categorical_vars)
 
@@ -431,11 +404,7 @@
                 ui.input_select(
                     "plot_type",
                     "Select plot type:",
-<<<<<<< HEAD
                     choices=["", "Histogram", "Box Plot", "Scatter Plot", "Bar Plot", "Line Plot", "Heatmap"],
-=======
-                    choices=["", "Histogram", "Box Plot", "Scatter Plot", "Bar Plot"],
->>>>>>> 2aad35b7
                     selected=""
                 ),
                 ui.input_select(
@@ -456,21 +425,12 @@
         if df is not None and plot_type:
             numeric_vars = df.select_dtypes(include=np.number).columns.tolist()
             categorical_vars = df.select_dtypes(include='object').columns.tolist()
-<<<<<<< HEAD
             all_vars = df.columns.tolist()
 
             if plot_type == "Histogram":
                 return ui.input_select("var_histogram", "Select variable for Histogram:", 
                                        choices=[""] + numeric_vars)
             elif plot_type == "Box Plot":
-=======
-
-            if plot_type == "Histogram" :
-                return ui.input_select("var_histogram", "Select variable for Histogram:", 
-                                       choices=[""] + numeric_vars)
-
-            if plot_type == "Box Plot":
->>>>>>> 2aad35b7
                 return ui.div(
                     ui.input_select("var_boxplot_x", "Select numerical variable for X-axis:", choices=[""] + numeric_vars),
                     ui.input_select("var_boxplot_y", "Select categorical variable for Y-axis (optional):", choices=[""] + categorical_vars, selected="")
@@ -479,7 +439,6 @@
                 return ui.div(
                     ui.input_select("var_scatter_x", "Select X variable:", 
                                     choices=[""] + numeric_vars),
-<<<<<<< HEAD
                     ui.output_ui("var_scatter_y_output")
                 )
             elif plot_type == "Bar Plot":
@@ -533,39 +492,12 @@
             return ui.input_select("var_heatmap_y", "Select Y variable:", choices=y_choices)
         return ui.div()
 
-
-=======
-                    ui.input_select("var_scatter_y", "Select Y variable:", 
-                                    choices=[""] + numeric_vars)
-                )
-            elif plot_type == "Bar Plot":
-                return ui.input_select(f"var_bar_plot", 
-                                       f"Select variable for Bar Plot:", 
-                                       choices=[""] + categorical_vars)
-        return ui.div()
-    
-    @reactive.Effect
-    @reactive.event(input.var_scatter_x)
-    def update_scatter_y_choices():
-        df = uploaded_data.get()
-        if df is not None and input.plot_type() == "Scatter Plot":
-            numeric_vars = df.select_dtypes(include=np.number).columns.tolist()
-            x_var = input.var_scatter_x()
-            y_choices = [""] + [var for var in numeric_vars if var != x_var]
-            ui.update_select("var_scatter_y", choices=y_choices)
-
-    # Box Plot - If Y variable is not selected, render the plot with X only
->>>>>>> 2aad35b7
     @output
     @render_maidr
     def create_custom_plot():
         df = uploaded_data.get()
         plot_type = input.plot_type()
-<<<<<<< HEAD
         color = color_palettes[input.plot_color()]
-=======
-        color = color_palettes[input.plot_color()]  # Get selected color for plot
->>>>>>> 2aad35b7
 
         if df is None or not plot_type:
             return None
@@ -585,7 +517,6 @@
                 var_x = input.var_boxplot_x()
                 var_y = input.var_boxplot_y()
                 if var_x and var_y:
-<<<<<<< HEAD
                     sns.boxplot(x=var_y, y=var_x, data=df, palette=[color], ax=ax)
                     ax.set_title(f"Box Plot of {var_x} grouped by {var_y}")
                     ax.set_xlabel(var_y.replace("_", " ").title())
@@ -594,16 +525,6 @@
                     sns.boxplot(y=df[var_x], color=color, ax=ax)
                     ax.set_title(f"Box Plot of {var_x}")
                     ax.set_ylabel(var_x.replace("_", " ").title())
-=======
-                    sns.boxplot(x=var_x, y=var_y, data=df, palette=[color], ax=ax)
-                    ax.set_title(f"Box Plot of {var_x} grouped by {var_y}")
-                    ax.set_xlabel(var_x.replace("_", " ").title())
-                    ax.set_ylabel(var_y.replace("_", " ").title())
-                elif var_x:
-                    sns.boxplot(x=df[var_x], color=color, ax=ax)
-                    ax.set_title(f"Box Plot of {var_x}")
-                    ax.set_xlabel(var_x.replace("_", " ").title())
->>>>>>> 2aad35b7
             elif plot_type == "Scatter Plot":
                 var_x = input.var_scatter_x()
                 var_y = input.var_scatter_y()
@@ -619,7 +540,6 @@
                     ax.set_title(f"Bar Plot of {var}")
                     ax.set_xlabel(var.replace("_", " ").title())
                     ax.set_ylabel("Count")
-<<<<<<< HEAD
             elif plot_type == "Line Plot":
                 var_x = input.var_line_x()
                 var_y = input.var_line_y()
@@ -647,18 +567,11 @@
                     # # Rotate x-axis labels if there are many categories
                     # if len(pivot_table.columns) > 5:
                     #     plt.xticks(rotation=45, ha='right')
-=======
->>>>>>> 2aad35b7
-
             return ax
         except Exception as e:
             print(f"Error generating plot: {str(e)}")
             return None
 
-<<<<<<< HEAD
-=======
-
->>>>>>> 2aad35b7
 # Create the app
 app = App(app_ui, server)
 
