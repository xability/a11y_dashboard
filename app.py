--- conflicted
+++ resolved
@@ -463,7 +463,6 @@
     current_figure = reactive.Value(None)
     # Add reactive value to store the current maidr object
     current_maidr = reactive.Value(None)
-<<<<<<< HEAD
 
     # Helper function to announce messages to screen readers
     async def announce_to_screen_reader(message):
@@ -495,8 +494,6 @@
         modal = get_help_modal()
         ui.modal_show(modal)
         await announce_to_screen_reader("Help menu opened via button click. Navigate through sections using Tab key.")
-=======
->>>>>>> 8f8c09d4
 
     # Update the theme based on the selected option
     @reactive.effect
@@ -540,8 +537,6 @@
         distribution_type = input.distribution_type()
         hist_color = input.hist_color()
         theme = input.theme()
-<<<<<<< HEAD
-        
         # Announce plot generation
         await announce_to_screen_reader(f"Generating {distribution_type.lower()} histogram with {hist_color.lower()} color scheme")
         
@@ -553,13 +548,6 @@
             
         # Announce plot completion
         await announce_to_screen_reader(f"Histogram plot completed. Showing {distribution_type.lower()} distribution. Plot is now accessible for exploration.")
-        
-=======
-        result = create_histogram(distribution_type, hist_color, theme)
-        # Store the maidr object for HTML saving
-        if hasattr(result, '_maidr_obj'):
-            current_maidr.set(result._maidr_obj)
->>>>>>> 8f8c09d4
         return result
 
     # Box Plot
@@ -1340,14 +1328,9 @@
     # Handle saving HTML to Downloads folder
     @reactive.effect
     @reactive.event(input.save_html_button)
-<<<<<<< HEAD
     async def save_html_to_downloads():
         # Announce save process start
         await announce_to_screen_reader("Saving accessible plot as HTML file to Downloads folder...")
-        
-=======
-    def save_html_to_downloads():
->>>>>>> 8f8c09d4
         try:
             # Create a unique filename with timestamp
             filename = f"accessible_plot_{uuid.uuid4().hex[:8]}.html"
@@ -1361,7 +1344,6 @@
             if fig is None:
                 # Try to get the current plot from matplotlib
                 fig = plt.gcf()
-<<<<<<< HEAD
                 if fig and fig.get_axes():
                     current_figure.set(fig)
                     print(f"Save HTML: Using fallback figure with {len(fig.axes)} axes")
@@ -1427,22 +1409,6 @@
             await announce_to_screen_reader(f"Error saving HTML file: {str(e)}")
             ui.notification_show(f"Error saving HTML: {str(e)}", type="error")
             print(f"Error saving HTML: {str(e)}")
-=======
-                if fig.get_axes():
-                    current_figure.set(fig)
-                else:
-                    ui.notification_show("No plot available to save", type="warning")
-                    return
-            
-            # Use maidr.save_html directly
-            maidr.save_html(fig, filepath)
-            
-            ui.notification_show(f"Accessible plot saved to Downloads as {filename}", type="success")
-        except Exception as e:
-            ui.notification_show(f"Error saving HTML: {str(e)}", type="error")
-            print(f"Error saving HTML: {str(e)}")
-
->>>>>>> 8f8c09d4
 
 # Create the app
 app = App(app_ui, server)
